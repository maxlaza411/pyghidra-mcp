--- conflicted
+++ resolved
@@ -15,7 +15,6 @@
 from mcp.server.fastmcp import Context, FastMCP
 from mcp.server.fastmcp.resources.types import BinaryResource, TextResource
 from mcp.shared.exceptions import McpError
-<<<<<<< HEAD
 from mcp.types import (
     INTERNAL_ERROR,
     INVALID_PARAMS,
@@ -23,10 +22,7 @@
     ErrorData,
     ResourceContents,
 )
-=======
-from mcp.types import INTERNAL_ERROR, INVALID_PARAMS, ErrorData
 from starlette.responses import JSONResponse
->>>>>>> 4f3abe7f
 
 from pyghidra_mcp.__init__ import __version__
 from pyghidra_mcp.context import AnalysisIncompleteError, PyGhidraContext
